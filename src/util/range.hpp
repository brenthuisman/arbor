--- conflicted
+++ resolved
@@ -151,167 +151,6 @@
     return range<U, V>(left, right);
 }
 
-<<<<<<< HEAD
-/*
- * Use a proxy iterator to present a range as having the same begin and
- * end types, for use with e.g. pre-C++17 ranged-for loops or STL
- * algorithms.
- */
-template <typename I, typename S>
-class sentinel_iterator {
-    nest::mc::util::either<I, S> e_;
-
-    bool is_sentinel() const { return e_.index()!=0; }
-
-    I& iter() {
-        EXPECTS(!is_sentinel());
-        return e_.template unsafe_get<0>();
-    }
-
-    const I& iter() const {
-        EXPECTS(!is_sentinel());
-        return e_.template unsafe_get<0>();
-    }
-
-    S& sentinel() {
-        EXPECTS(is_sentinel());
-        return e_.template unsafe_get<1>();
-    }
-
-    const S& sentinel() const {
-        EXPECTS(is_sentinel());
-        return e_.template unsafe_get<1>();
-    }
-
-public:
-    using difference_type = typename std::iterator_traits<I>::difference_type;
-    using value_type = typename std::iterator_traits<I>::value_type;
-    using pointer = typename std::iterator_traits<I>::pointer;
-    using reference = typename std::iterator_traits<I>::reference;
-    using iterator_category = typename std::iterator_traits<I>::iterator_category;
-
-    sentinel_iterator(I i): e_(i) {}
-
-    template <typename V = S, typename = enable_if_t<!std::is_same<I, V>::value>>
-    sentinel_iterator(S i): e_(i) {}
-
-    sentinel_iterator() = default;
-    sentinel_iterator(const sentinel_iterator&) = default;
-    sentinel_iterator(sentinel_iterator&&) = default;
-
-    sentinel_iterator& operator=(const sentinel_iterator&) = default;
-    sentinel_iterator& operator=(sentinel_iterator&&) = default;
-
-    // forward and input iterator requirements
-
-    auto operator*() const -> decltype(*(this->iter())) { return *iter(); }
-
-    I operator->() const { return e_.template ptr<0>(); }
-
-    sentinel_iterator& operator++() {
-        ++iter();
-        return *this;
-    }
-
-    sentinel_iterator operator++(int) {
-        sentinel_iterator c(*this);
-        ++*this;
-        return c;
-    }
-
-    bool operator==(const sentinel_iterator& x) const {
-        if (is_sentinel()) {
-            return x.is_sentinel() || x.iter()==sentinel();
-        }
-        else {
-            return x.is_sentinel()? iter()==x.sentinel(): iter()==x.iter();
-        }
-    }
-
-    bool operator!=(const sentinel_iterator& x) const {
-        return !(*this==x);
-    }
-
-    // bidirectional iterator requirements
-
-    sentinel_iterator& operator--() {
-        --iter();
-        return *this;
-    }
-
-    sentinel_iterator operator--(int) {
-        sentinel_iterator c(*this);
-        --*this;
-        return c;
-    }
-
-    // random access iterator requirements
-
-    sentinel_iterator &operator+=(difference_type n) {
-        iter() += n;
-        return *this;
-    }
-
-    sentinel_iterator operator+(difference_type n) const {
-        sentinel_iterator c(*this);
-        return c += n;
-    }
-
-    friend sentinel_iterator operator+(difference_type n, sentinel_iterator x) {
-        return x+n;
-    }
-
-    sentinel_iterator& operator-=(difference_type n) {
-        iter() -= n;
-        return *this;
-    }
-
-    sentinel_iterator operator-(difference_type n) const {
-        sentinel_iterator c(*this);
-        return c -= n;
-    }
-
-    difference_type operator-(sentinel_iterator x) const {
-        return iter()-x.iter();
-    }
-
-    auto operator[](difference_type n) const -> decltype(*(this->iter())) {
-        return *(iter()+n);
-    }
-
-    bool operator<=(const sentinel_iterator& x) const {
-        return x.is_sentinel() || (!is_sentinel() && iter()<=x.iter());
-    }
-
-    bool operator<(const sentinel_iterator& x) const {
-        return !is_sentinel() && (x.is_sentinel() || iter()<=x.iter());
-    }
-
-    bool operator>=(const sentinel_iterator& x) const {
-        return !(x<*this);
-    }
-
-    bool operator>(const sentinel_iterator& x) const {
-        return !(x<=*this);
-    }
-};
-
-template <typename I, typename S>
-using sentinel_iterator_t =
-    typename std::conditional<std::is_same<I, S>::value, I, sentinel_iterator<I, S>>::type;
-
-template <typename I, typename S>
-sentinel_iterator_t<I, S> make_sentinel_iterator(const I& i, const S& s) {
-    return sentinel_iterator_t<I, S>(i);
-}
-
-template <typename I, typename S>
-sentinel_iterator_t<I, S> make_sentinel_end(const I& i, const S& s) {
-    return sentinel_iterator_t<I, S>(s);
-}
-
-=======
->>>>>>> 8d6165d7
 template <typename Seq>
 auto canonical_view(const Seq& s) ->
     range<sentinel_iterator_t<decltype(std::begin(s)), decltype(std::end(s))>>
