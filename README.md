# nest-arbor-proxy

Uses:
<<<<<<< HEAD
```
=======

>>>>>>> 8509249c
git@github.com:apeyser/nest-simulator.git
git clone https://github.com/apeyser/nest-simulator.git
git checkout feature/nestio/arbor

feature/nestio/arbor

cmake $path -DCMAKE_INSTALL_PREFIX=$other_path -Dwith-mpi=ON
<<<<<<< HEAD
=======
  
Find CPATH from python -c 'import sys; print("\n".join(sys.path))'
>>>>>>> 8509249c

export CPATH=/usr/lib/python3.7/site-packages

export CFLAGS="-g" 
<<<<<<< HEAD
make -j4 && make install
```

Setting up CPATH for mpi4py

```
python3 -c 'import sys; print("\n".join(sys.path))'
export CPATH=$CPATH:/users/bcumming/.local/lib/python3.4/site-packages/mpi4py/include/
```
=======

make -j4 && make install
>>>>>>> 8509249c
<|MERGE_RESOLUTION|>--- conflicted
+++ resolved
@@ -1,28 +1,15 @@
 # nest-arbor-proxy
 
 Uses:
-<<<<<<< HEAD
 ```
-=======
-
->>>>>>> 8509249c
-git@github.com:apeyser/nest-simulator.git
+git clone git@github.com:apeyser/nest-simulator.git
 git clone https://github.com/apeyser/nest-simulator.git
 git checkout feature/nestio/arbor
 
-feature/nestio/arbor
-
 cmake $path -DCMAKE_INSTALL_PREFIX=$other_path -Dwith-mpi=ON
-<<<<<<< HEAD
-=======
-  
-Find CPATH from python -c 'import sys; print("\n".join(sys.path))'
->>>>>>> 8509249c
-
-export CPATH=/usr/lib/python3.7/site-packages
 
 export CFLAGS="-g" 
-<<<<<<< HEAD
+
 make -j4 && make install
 ```
 
@@ -31,8 +18,4 @@
 ```
 python3 -c 'import sys; print("\n".join(sys.path))'
 export CPATH=$CPATH:/users/bcumming/.local/lib/python3.4/site-packages/mpi4py/include/
-```
-=======
-
-make -j4 && make install
->>>>>>> 8509249c
+```