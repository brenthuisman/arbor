#include <algorithm>
#include <cassert>
#include <fstream>
#include <iostream>
#include <memory>
#include <set>
#include <string>
#include <unordered_set>

#include "errorvisitor.hpp"
#include "functionexpander.hpp"
#include "functioninliner.hpp"
#include "kineticrewriter.hpp"
#include "module.hpp"
#include "parser.hpp"
#include "solvers.hpp"
#include "symdiff.hpp"
#include "visitor.hpp"

class NrnCurrentRewriter: public BlockRewriterBase {
    expression_ptr id(const std::string& name, Location loc) {
        return make_expression<IdentifierExpression>(loc, name);
    }

    expression_ptr id(const std::string& name) {
        return id(name, loc_);
    }

    static sourceKind current_update(Expression* e) {
        if(auto a = e->is_assignment()) {
            if(auto sym = a->lhs()->is_identifier()->symbol()) {
                if(auto var = sym->is_local_variable()) {
                    if(auto ext = var->external_variable()) {
                        sourceKind src = ext->data_source();
                        if (src==sourceKind::current_density ||
                            src==sourceKind::current ||
                            src==sourceKind::ion_current_density ||
                            src==sourceKind::ion_current)
                        {
                            return src;
                        }
                    }
                }
            }
        }
        return sourceKind::no_source;
    }

    bool has_current_update_ = false;
    std::set<std::string> ion_current_vars_;

public:
    using BlockRewriterBase::visit;

    virtual void finalize() override {
        if (has_current_update_) {
            // Initialize conductivity_ as first statement.
            statements_.push_front(make_expression<AssignmentExpression>(loc_,
                    id("conductivity_"),
                    make_expression<NumberExpression>(loc_, 0.0)));
            statements_.push_front(make_expression<AssignmentExpression>(loc_,
                    id("current_"),
                    make_expression<NumberExpression>(loc_, 0.0)));
        }
    }

    virtual void visit(SolveExpression *e) override {}
    virtual void visit(ConductanceExpression *e) override {}
    virtual void visit(AssignmentExpression *e) override {
        statements_.push_back(e->clone());
        auto loc = e->location();

        sourceKind current_source = current_update(e);
        if (current_source != sourceKind::no_source) {
            has_current_update_ = true;

            if (current_source==sourceKind::ion_current_density || current_source==sourceKind::ion_current) {
                ion_current_vars_.insert(e->lhs()->is_identifier()->name());
            }
            else {
                // A 'nonspecific' current contribution.
                // Remove data source; currents accumulated into `current_` instead.

                e->lhs()->is_identifier()->symbol()->is_local_variable()
                    ->external_variable()->data_source(sourceKind::no_source);
            }

            linear_test_result L = linear_test(e->rhs(), {"v"});
            if (!L.is_linear) {
                error({"current update expressions must be linear in v: "+e->rhs()->to_string(),
                       e->location()});
                return;
            }
            else {
                statements_.push_back(make_expression<AssignmentExpression>(loc,
                    id("current_", loc),
                    make_expression<AddBinaryExpression>(loc,
                        id("current_", loc),
                        e->lhs()->clone())));
                if (L.coef.count("v")) {
                    statements_.push_back(make_expression<AssignmentExpression>(loc,
                        id("conductivity_", loc),
                        make_expression<AddBinaryExpression>(loc,
                            id("conductivity_", loc),
                            L.coef.at("v")->clone())));
                }
            }
        }
    }
};

std::string Module::error_string() const {
    std::string str;
    for (const error_entry& entry: errors()) {
        if (!str.empty()) str += '\n';
        str += red("error   ");
        str += white(pprintf("%:% ", source_name(), entry.location));
        str += entry.message;
    }
    return str;
}

std::string Module::warning_string() const {
    std::string str;
    for (auto& entry: warnings()) {
        if (!str.empty()) str += '\n';
        str += purple("warning   ");
        str += white(pprintf("%:% ", source_name(), entry.location));
        str += entry.message;
    }
    return str;
}

void Module::add_callable(symbol_ptr callable) {
    callables_.push_back(std::move(callable));
}

bool Module::semantic() {
    ////////////////////////////////////////////////////////////////////////////
    // create the symbol table
    // there are three types of symbol to look up
    //  1. variables
    //  2. function calls
    //  3. procedure calls
    // the symbol table is generated, then we can traverse the AST and verify
    // that all symbols are correctly used
    ////////////////////////////////////////////////////////////////////////////

    // first add variables defined in the NEURON, ASSIGNED and PARAMETER
    // blocks these symbols have "global" scope, i.e. they are visible to all
    // functions and procedurs in the mechanism
    add_variables_to_symbols();

    // Helper which iterates over a vector of Symbols, moving them into the
    // symbol table.
    // Returns false if a symbol name clashes with the name of a symbol that
    // is already in the symbol table.
    bool linear = true;
    std::vector<std::string> state_vars;
    auto move_symbols = [this] (std::vector<symbol_ptr>& symbol_list) {
        for(auto& symbol: symbol_list) {
            bool is_found = (symbols_.find(symbol->name()) != symbols_.end());
            if(is_found) {
                error(
                    pprintf("'%' clashes with previously defined symbol",
                            symbol->name()),
                    symbol->location()
                );
                return false;
            }
            // move symbol to table
            symbols_[symbol->name()] = std::move(symbol);
        }
        return true;
    };

    // Add built in function that approximate exp use pade polynomials
    callables_.push_back(
        Parser{"FUNCTION exp_pade_11(z) { exp_pade_11=(1+0.5*z)/(1-0.5*z) }"}.parse_function());
    callables_.push_back(
        Parser{
            "FUNCTION exp_pade_22(z)"
            "{ exp_pade_22=(1+0.5*z+0.08333333333333333*z*z)/(1-0.5*z+0.08333333333333333*z*z) }"
        }.parse_function());

    // move functions and procedures to the symbol table
    if(!move_symbols(callables_))  return false;

    // perform semantic analysis and inlining on function and procedure bodies
    if(auto errors = semantic_func_proc()) {
        error("There were "+std::to_string(errors)+" errors in the semantic analysis");
        return false;
    }

    // All API methods are generated from statements in one of the special procedures
    // defined in NMODL, e.g. the nrn_init() API call is based on the INITIAL block.
    // When creating an API method, the first task is to look up the source procedure,
    // i.e. the INITIAL block for nrn_init(). This lambda takes care of this repetative
    // lookup work, with error checking.
    auto make_empty_api_method = [this]
            (std::string const& name, std::string const& source_name)
            -> std::pair<APIMethod*, ProcedureExpression*>
    {
        if( !has_symbol(source_name, symbolKind::procedure) ) {
            error(pprintf("unable to find symbol '%'", yellow(source_name)),
                   Location());
            return std::make_pair(nullptr, nullptr);
        }

        auto source = symbols_[source_name]->is_procedure();
        auto loc = source->location();

        if( symbols_.find(name)!=symbols_.end() ) {
            error(pprintf("'%' clashes with reserved name, please rename it",
                          yellow(name)),
                  symbols_.find(name)->second->location());
            return std::make_pair(nullptr, source);
        }

        symbols_[name] = make_symbol<APIMethod>(
                          loc, name,
                          std::vector<expression_ptr>(), // no arguments
                          make_expression<BlockExpression>
                            (loc, expr_list_type(), false)
                         );

        auto proc = symbols_[name]->is_api_method();
        return std::make_pair(proc, source);
    };

    // ... except for write_ions(), which we construct by hand here.

    expr_list_type ion_assignments;

    auto sym_to_id = [](Symbol* sym) -> expression_ptr {
        auto id = make_expression<IdentifierExpression>(sym->location(), sym->name());
        id->is_identifier()->symbol(sym);
        return id;
    };

    for (auto& sym: symbols_) {
        Location loc;

        auto state = sym.second->is_variable();
        if (!state || !state->is_state()) continue;
        state_vars.push_back(state->name());

        auto shadowed = state->shadows();
        if (!shadowed) continue;

        auto ionvar = shadowed->is_indexed_variable();
        if (!ionvar || !ionvar->is_ion() || !ionvar->is_write()) continue;

        ion_assignments.push_back(
            make_expression<AssignmentExpression>(loc,
                sym_to_id(ionvar), sym_to_id(state)));
    }

    symbols_["write_ions"] = make_symbol<APIMethod>(Location{}, "write_ions",
        std::vector<expression_ptr>(),
        make_expression<BlockExpression>(Location{}, std::move(ion_assignments), false));

    //.........................................................................
    // nrn_init : based on the INITIAL block (i.e. the 'initial' procedure
    //.........................................................................

    // insert an empty INITIAL block if none was defined in the .mod file.
    if( !has_symbol("initial", symbolKind::procedure) ) {
        symbols_["initial"] = make_symbol<ProcedureExpression>(
                Location(), "initial",
                std::vector<expression_ptr>(),
                make_expression<BlockExpression>(Location(), expr_list_type(), false),
                procedureKind::initial
        );
    }
    auto initial_api = make_empty_api_method("nrn_init", "initial");
    auto api_init  = initial_api.first;
    auto proc_init = initial_api.second;
    auto& init_body = api_init->body()->statements();

    for(auto& e : *proc_init->body()) {
        init_body.emplace_back(e->clone());
    }

    api_init->semantic(symbols_);

    // Look in the symbol table for a procedure with the name "breakpoint".
    // This symbol corresponds to the BREAKPOINT block in the .mod file
    // There are two APIMethods generated from BREAKPOINT.
    // The first is nrn_state, which is the first case handled below.
    // The second is nrn_current, which is handled after this block
    auto state_api  = make_empty_api_method("nrn_state", "breakpoint");
    auto api_state  = state_api.first;
    auto breakpoint = state_api.second; // implies we are building the `nrn_state()` method.

    api_state->semantic(symbols_);
    scope_ptr nrn_state_scope = api_state->scope();

    if(breakpoint) {
        // Grab SOLVE statements, put them in `nrn_state` after translation.
        bool found_solve = false;
        bool found_non_solve = false;
        std::set<std::string> solved_ids;

        for(auto& e: (breakpoint->body()->statements())) {
            SolveExpression* solve_expression = e->is_solve_statement();
            if(!solve_expression) {
                found_non_solve = true;
                continue;
            }
            if(found_non_solve) {
                error("SOLVE statements must come first in BREAKPOINT block",
                    e->location());
                return false;
            }

            found_solve = true;
            std::unique_ptr<SolverVisitorBase> solver;

            switch(solve_expression->method()) {
            case solverMethod::cnexp:
                solver = std::make_unique<CnexpSolverVisitor>();
                break;
            case solverMethod::sparse:
                solver = std::make_unique<SparseSolverVisitor>();
                break;
            case solverMethod::none:
                solver = std::make_unique<DirectSolverVisitor>();
                break;
            }

            // If the derivative block is a kinetic block, perform kinetic
            // rewrite first.

            auto deriv = solve_expression->procedure();

            if (deriv->kind()==procedureKind::kinetic) {
                kinetic_rewrite(deriv->body())->accept(solver.get());
            }
            else {
                deriv->body()->accept(solver.get());
                for (auto& s: deriv->body()->statements()) {
                    if(s->is_assignment() && !state_vars.empty()) {
                        linear_test_result r = linear_test(s->is_assignment()->rhs(), state_vars);
                        linear &= r.is_linear;
                        linear &= r.is_homogeneous;
                    }
                }
            }

            if (auto solve_block = solver->as_block(false)) {
                // Check that we didn't solve an already solved variable.
                for (const auto& id: solver->solved_identifiers()) {
                    if (solved_ids.count(id)>0) {
                        error("Variable "+id+" solved twice!", e->location());
                        return false;
                    }
                    solved_ids.insert(id);
                }

                // May have now redundant local variables; remove these first.
                solve_block->semantic(nrn_state_scope);
                solve_block = remove_unused_locals(solve_block->is_block());

                // Copy body into nrn_state.
                for (auto& stmt: solve_block->is_block()->statements()) {
                    api_state->body()->statements().push_back(std::move(stmt));
                }
            }
            else {
                // Something went wrong: copy errors across.
                append_errors(solver->errors());
                return false;
            }
        }

        // handle the case where there is no SOLVE in BREAKPOINT
        if(!found_solve) {
            warning(" there is no SOLVE statement, required to update the"
                    " state variables, in the BREAKPOINT block",
                    breakpoint->location());
        }
        else {
            // Redo semantic pass in order to elimate any removed local symbols.
            api_state->semantic(symbols_);
        }

        // Run remove locals pass again on the whole body in case `dt` was never used.
        api_state->body(remove_unused_locals(api_state->body()));
        api_state->semantic(symbols_);

        //..........................................................
        // nrn_current : update contributions to currents
        //..........................................................
        NrnCurrentRewriter nrn_current_rewriter;
        breakpoint->accept(&nrn_current_rewriter);

        for (auto& s: breakpoint->body()->statements()) {
            if(s->is_assignment() && !state_vars.empty()) {
                linear_test_result r = linear_test(s->is_assignment()->rhs(), state_vars);
                linear &= r.is_linear;
                linear &= r.is_homogeneous;
            }
        }

        auto nrn_current_block = nrn_current_rewriter.as_block();
        if (!nrn_current_block) {
            append_errors(nrn_current_rewriter.errors());
            return false;
        }

        symbols_["nrn_current"] =
            make_symbol<APIMethod>(
                    breakpoint->location(), "nrn_current",
                    std::vector<expression_ptr>(),
                    constant_simplify(nrn_current_block));
        symbols_["nrn_current"]->semantic(symbols_);
    }
    else {
        error("a BREAKPOINT block is required");
        return false;
    }

    if (has_symbol("net_receive", symbolKind::procedure)) {
        auto net_rec_api = make_empty_api_method("net_rec_api", "net_receive");
        if (net_rec_api.second) {
            for (auto &s: net_rec_api.second->body()->statements()) {
                if (s->is_assignment()) {
                    for (const auto &id: state_vars) {
                        auto coef = symbolic_pdiff(s->is_assignment()->rhs(), id);
                        if(coef->is_number()) {
                            if (!s->is_assignment()->lhs()->is_identifier()) {
                                error(pprintf("Left hand side of assignment is not an identifier"));
                                return false;
                            }
                            linear &= s->is_assignment()->lhs()->is_identifier()->name() == id ?
                                      coef->is_number()->value() == 1 :
                                      coef->is_number()->value() == 0;
                        }
                        else {
                            linear = false;
                        }
                    }
                }
            }
        }
    }
    linear_ = linear;

    // Are we writing an ionic reversal potential? If so, change the moduleKind to
    // `revpot` and assert that the mechanism is 'pure': it has no state variables;
    // it contributes to no currents, ionic or otherwise; it isn't a point mechanism;
    // and it writes to only one ionic reversal potential.
    check_revpot_mechanism();

    // Perform semantic analysis and inlining on function and procedure bodies
    // in order to inline calls inside the newly crated API methods.
    semantic_func_proc();

    return !has_error();
}

/// populate the symbol table with class scope variables
void Module::add_variables_to_symbols() {
    auto create_variable =
        [this](const Token& token, accessKind a, visibilityKind v, linkageKind l,
               rangeKind r, bool is_state = false) -> symbol_ptr&
        {
            auto var = new VariableExpression(token.location, token.spelling);
            var->access(a);
            var->visibility(v);
            var->linkage(l);
            var->range(r);
            var->state(is_state);
            return symbols_[var->name()] = symbol_ptr{var};
        };

    // add indexed variables to the table
    auto create_indexed_variable = [this]
        (std::string const& name, sourceKind data_source,
         accessKind acc, std::string ch, Location loc) -> symbol_ptr&
    {
        if(symbols_.count(name)) {
            throw compiler_exception(
                pprintf("the symbol % already exists", yellow(name)), loc);
        }
        return symbols_[name] =
            make_symbol<IndexedVariable>(loc, name, data_source, acc, ch);
    };

    sourceKind current_kind = kind_==moduleKind::point? sourceKind::current: sourceKind::current_density;
    sourceKind conductance_kind = kind_==moduleKind::point? sourceKind::conductance: sourceKind::conductivity;

    create_indexed_variable("current_", current_kind, accessKind::write, "", Location());
    create_indexed_variable("conductivity_", conductance_kind, accessKind::write, "", Location());
    create_indexed_variable("v", sourceKind::voltage, accessKind::read,  "", Location());
    create_indexed_variable("dt", sourceKind::dt, accessKind::read,  "", Location());

    // If we put back support for accessing cell time again from NMODL code,
    // add indexed_variable also for "time" with appropriate cell-index based
    // indirection in printers.

    // Add state variables.
    for (const Id& id: state_block_) {
        create_variable(id.token,
            accessKind::readwrite, visibilityKind::local, linkageKind::local, rangeKind::range, true);
    }

    // Add parameters, ignoring built-in voltage variable "v".
    for (const Id& id: parameter_block_) {
        if (id.name() == "v") {
            continue;
        }

        // Special case: 'celsius' is an external indexed-variable with a special
        // data source. Retrieval of value is handled especially by printers.

        if (id.name() == "celsius") {
            create_indexed_variable("celsius", sourceKind::temperature, accessKind::read, "", Location());
        }
        else {
            // Parameters are scalar by default, but may later be changed to range.
            auto& sym = create_variable(id.token,
                accessKind::read, visibilityKind::global, linkageKind::local, rangeKind::scalar);

            // Set default value if one was specified.
            if (id.has_value()) {
                sym->is_variable()->value(std::stod(id.value));
            }
        }
    }

    // Remove `celsius` from the parameter block, as it is not a true parameter anymore.
    parameter_block_.parameters.erase(
        std::remove_if(parameter_block_.begin(), parameter_block_.end(),
            [](const Id& id) { return id.name() == "celsius"; }),
        parameter_block_.end()
    );

    // Add 'assigned' variables, ignoring built-in voltage variable "v".
    for (const Id& id: assigned_block_) {
        if (id.name() == "v") {
            continue;
        }

        create_variable(id.token,
            accessKind::readwrite, visibilityKind::local, linkageKind::local, rangeKind::range);
    }

    ////////////////////////////////////////////////////
    // parse the NEURON block data, and use it to update
    // the variables in symbols_
    ////////////////////////////////////////////////////
    // first the ION channels
    // add ion channel variables
    auto update_ion_symbols = [this, create_indexed_variable]
            (Token const& tkn, accessKind acc, const std::string& channel)
    {
        std::string name = tkn.spelling;
        sourceKind data_source = ion_source(channel, name, kind_);

        // If the symbol already exists and is not a state variable,
        // it is an error.
        //
        // Otherwise create an indexed variable and associate it
        // with the state variable if present (via a different name)
        // for ion state updates.

        VariableExpression* state = nullptr;
        if (has_symbol(name)) {
            state = symbols_[name].get()->is_variable();
            if (!state) {
                error(pprintf("the symbol defined % can't be redeclared", yellow(name)), tkn.location);
                return;
            }
            if (!state->is_state()) {
                error(pprintf("the symbol defined % at % can't be redeclared",
                    state->location(), yellow(name)), tkn.location);
                return;
            }
            name += "_shadowed_";
        }

<<<<<<< HEAD
        enum tok op = tok::plus;
        if (acc==accessKind::read || data_source==sourceKind::ion_revpot) {
            op = tok::eq;
        }

        auto& sym = create_indexed_variable(name, "ion_"+name, data_source, op, acc, channel, tkn.location);
=======
        auto& sym = create_indexed_variable(name, data_source, acc, channel, tkn.location);
>>>>>>> 74df9f5a

        if (state) {
            state->shadows(sym.get());
        }
    };

    // Nonspecific current variables are represented by an indexed variable
    // with a 'current' data source. Assignments in the NrnCurrent block will
    // later be rewritten so that these contributions are accumulated in `current_`
    // (potentially saving some weight multiplications); at that point the
    // data source for the nonspecific current variable will be reset to 'no_source'.

    if( neuron_block_.has_nonspecific_current() ) {
        auto const& i = neuron_block_.nonspecific_current;
        create_indexed_variable(i.spelling, sourceKind::current, accessKind::write, "", i.location);
    }

    for(auto const& ion : neuron_block_.ions) {
        for(auto const& var : ion.read) {
            update_ion_symbols(var, accessKind::read, ion.name);
        }
        for(auto const& var : ion.write) {
            update_ion_symbols(var, accessKind::write, ion.name);
        }

        if(ion.uses_valence()) {
            Token valence_var = ion.valence_var;
            create_indexed_variable(valence_var.spelling, sourceKind::ion_valence,
                    accessKind::read, ion.name, valence_var.location);
        }
    }

    // then GLOBAL variables
    for(auto const& var : neuron_block_.globals) {
        if(!symbols_[var.spelling]) {
            error( yellow(var.spelling) +
                   " is declared as GLOBAL, but has not been declared in the" +
                   " ASSIGNED block",
                   var.location);
            return;
        }
        auto& sym = symbols_[var.spelling];
        if(auto id = sym->is_variable()) {
            id->visibility(visibilityKind::global);
        }
        else if (!sym->is_indexed_variable()){
            throw compiler_exception(
                "unable to find symbol " + yellow(var.spelling) + " in symbols",
                Location());
        }
    }

    // then RANGE variables
    for(auto const& var : neuron_block_.ranges) {
        if(!symbols_[var.spelling]) {
            error( yellow(var.spelling) +
                   " is declared as RANGE, but has not been declared in the" +
                   " ASSIGNED or PARAMETER block",
                   var.location);
            return;
        }
        auto& sym = symbols_[var.spelling];
        if(auto id = sym->is_variable()) {
            id->range(rangeKind::range);
        }
        else if (!sym->is_indexed_variable()){
            throw compiler_exception(
                "unable to find symbol " + yellow(var.spelling) + " in symbols",
                var.location);
        }
    }
}

int Module::semantic_func_proc() {
    ////////////////////////////////////////////////////////////////////////////
    // now iterate over the functions and procedures and perform semantic
    // analysis on each. This includes
    //  -   variable, function and procedure lookup
    //  -   generate local variable table for each function/procedure
    //  -   inlining function calls
    ////////////////////////////////////////////////////////////////////////////
#ifdef LOGGING
    std::cout << white("===================================\n");
    std::cout << cyan("        Function Inlining\n");
    std::cout << white("===================================\n");
#endif
    int errors = 0;
    for(auto& e : symbols_) {
        auto& s = e.second;

        if(    s->kind() == symbolKind::function
            || s->kind() == symbolKind::procedure)
        {
#ifdef LOGGING
            std::cout << "\nfunction inlining for " << s->location() << "\n"
                      << s->to_string() << "\n"
                      << green("\n-call site lowering-\n\n");
#endif
            // first perform semantic analysis
            s->semantic(symbols_);

            // then use an error visitor to print out all the semantic errors
            ErrorVisitor v(source_name());
            s->accept(&v);
            errors += v.num_errors();

            // inline function calls
            // this requires that the symbol table has already been built
            if(v.num_errors()==0) {
                auto &b = s->kind()==symbolKind::function ?
                    s->is_function()->body()->statements() :
                    s->is_procedure()->body()->statements();

                // lower function call sites so that all function calls are of
                // the form : variable = call(<args>)
                // e.g.
                //      a = 2 + foo(2+x, y, 1)
                // becomes
                //      ll0_ = foo(2+x, y, 1)
                //      a = 2 + ll0_
                for(auto e=b.begin(); e!=b.end(); ++e) {
                    b.splice(e, lower_function_calls((*e).get()));
                }
#ifdef LOGGING
                std::cout << "body after call site lowering\n";
                for(auto& l : b) std::cout << "  " << l->to_string() << " @ " << l->location() << "\n";
                std::cout << green("\n-argument lowering-\n\n");
#endif

                // lower function arguments that are not identifiers or literals
                // e.g.
                //      ll0_ = foo(2+x, y, 1)
                //      a = 2 + ll0_
                // becomes
                //      ll1_ = 2+x
                //      ll0_ = foo(ll1_, y, 1)
                //      a = 2 + ll0_
                for(auto e=b.begin(); e!=b.end(); ++e) {
                    if(auto be = (*e)->is_binary()) {
                        // only apply to assignment expressions where rhs is a
                        // function call because the function call lowering step
                        // above ensures that all function calls are of this form
                        if(auto rhs = be->rhs()->is_function_call()) {
                            b.splice(e, lower_function_arguments(rhs->args()));
                        }
                    }
                }

#ifdef LOGGING
                std::cout << "body after argument lowering\n";
                for(auto& l : b) std::cout << "  " << l->to_string() << " @ " << l->location() << "\n";
                std::cout << green("\n-inlining-\n\n");
#endif

                // Do the inlining, which currently only works for functions
                // that have a single statement in their body
                // e.g. if the function foo in the examples above is defined as follows
                //
                //  function foo(a, b, c) {
                //      foo = a*(b + c)
                //  }
                //
                // the full inlined example is
                //      ll1_ = 2+x
                //      ll0_ = ll1_*(y + 1)
                //      a = 2 + ll0_
                for(auto e=b.begin(); e!=b.end(); ++e) {
                    if(auto ass = (*e)->is_assignment()) {
                        if(ass->rhs()->is_function_call()) {
                            ass->replace_rhs(inline_function_call(ass->rhs()));
                        }
                    }
                }

#ifdef LOGGING
                std::cout << "body after inlining\n";
                for(auto& l : b) std::cout << "  " << l->to_string() << " @ " << l->location() << "\n";
#endif
                // Finally, run a constant simplification pass.
                if (auto proc = s->is_procedure()) {
                    proc->body(constant_simplify(proc->body()));
                    s->semantic(symbols_);
                }
            }
        }
    }
    return errors;
}

void Module::check_revpot_mechanism() {
    int n_write_revpot = 0;
    for (auto& iondep: neuron_block_.ions) {
        if (iondep.writes_rev_potential()) ++n_write_revpot;
    }

    if (n_write_revpot==0) return;

    bool pure = true;

    // Are we marked as a point mechanism?
    if (kind()==moduleKind::point) {
        error("Cannot write reversal potential from a point mechanism.");
        return;
    }

    // Do we write any other ionic variables or a nonspecific current?
    for (auto& iondep: neuron_block_.ions) {
        pure &= !iondep.writes_concentration_int();
        pure &= !iondep.writes_concentration_ext();
        pure &= !iondep.writes_current();
    }
    pure &= !neuron_block_.has_nonspecific_current();

    if (!pure) {
        error("Cannot write reversal potential and also to other currents or ionic state.");
        return;
    }

    // Do we have any state variables?
    pure &= state_block_.state_variables.size()==0;
    if (!pure) {
        error("Cannot write reversal potential and also maintain state variables.");
        return;
    }

    kind_ = moduleKind::revpot;
}

<|MERGE_RESOLUTION|>--- conflicted
+++ resolved
@@ -581,16 +581,7 @@
             name += "_shadowed_";
         }
 
-<<<<<<< HEAD
-        enum tok op = tok::plus;
-        if (acc==accessKind::read || data_source==sourceKind::ion_revpot) {
-            op = tok::eq;
-        }
-
-        auto& sym = create_indexed_variable(name, "ion_"+name, data_source, op, acc, channel, tkn.location);
-=======
         auto& sym = create_indexed_variable(name, data_source, acc, channel, tkn.location);
->>>>>>> 74df9f5a
 
         if (state) {
             state->shadows(sym.get());
